--- conflicted
+++ resolved
@@ -37,16 +37,10 @@
     --cov
     --cov-report html
     --cov-report xml
-<<<<<<< HEAD
-
-markers =
-    ml: mark test as machine learning related
-=======
     -n auto
     --dist worksteal
     --cov-append
 
 markers =
     ml: For tests related to machine learning (NLTK, Pytorch, etc.)
-    serial: mark test to be run serially (not in parallel with pytest-xdist)
->>>>>>> 01a637a6
+    serial: mark test to be run serially (not in parallel with pytest-xdist)