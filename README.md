# Scilpy
[![GitHub release (latest by date)](https://img.shields.io/github/v/release/scilus/scilpy)](https://github.com/scilus/scilpy/releases)
[![codecov](https://codecov.io/github/scilus/scilpy/graph/badge.svg?token=oXjDog4YZG)](https://codecov.io/github/scilus/scilpy)
[![Documentation Status](https://readthedocs.org/projects/scilpy/badge/?version=latest)](https://scilpy.readthedocs.io/en/latest/?badge=latest)

[![PyPI version badge](https://img.shields.io/pypi/v/scilpy?logo=pypi&logoColor=white)](https://pypi.org/project/scilpy)
[![PyPI - Downloads](https://static.pepy.tech/badge/scilpy)](https://pypi.org/project/scilpy)

[![Docker container badge](https://img.shields.io/docker/v/scilus/scilus?label=docker&logo=docker&logoColor=white)](https://hub.docker.com/r/scilus/scilpy)

**Scilpy** is the main library supporting research and development at the Sherbrooke Connectivity Imaging Lab
([SCIL]).

**Scilpy** mainly comprises tools and utilities to quickly work with diffusion MRI. Most of the tools are based
on or are wrappers of the [DIPY] library, and most of them will eventually be migrated to [DIPY]. Those tools implement the recommended workflows and parameters used in the lab.

<<<<<<< HEAD
The library is now built for Python 3.12 so be sure to create a virtual environnement for Python 3.12. If this version is not installed on your computer:
=======
## Install scilpy as a user

We highly encourage to install scilpy in a virtual environnement. Once done and you're in your virtual environnement you can run this command:

```
export SETUPTOOLS_USE_DISTUTILS=stdlib
pip install scilpy
```

## Install scilpy as a developer

The library is now built for Python 3.9/3.10 and 3.11. Please, be sure to create a virtual environnement. 
If none of these versions are installed on your computer, we suggest you to install python3.10:
>>>>>>> 21fa9c2b
```
sudo add-apt-repository ppa:deadsnakes/ppa
sudo apt-get install python3.12 python3.12-dev python3.12-venv python3.12-minimal python3.12-tk
```

Make sure your pip is up-to-date before trying to install:
```
pip install --upgrade pip
```

The library's structure is mostly aligned on that of [DIPY].

The library and scripts can be installed locally by using:
```
export SETUPTOOLS_USE_DISTUTILS=stdlib
pip install -e .
```

If you don't want to install legacy scripts:
```
export SCILPY_LEGACY='False'
pip install -e .
```

(Then, without the legacy scripts, if you want to use pytest, use:)
```
pytest --ignore=scripts/legacy
```

On Linux, most likely you will have to install libraries for COMMIT/AMICO
```
sudo apt install libblas-dev liblapack-dev
```

While on MacOS you will have to use (most likely)
```
brew install openblas lapack
```

On Ubuntu >=20.04, you will have to install libraries for matplotlib
```
sudo apt install libfreetype6-dev
```

Note that using this technique will make it harder to remove the scripts when changing versions.
We highly recommend working in a [Python Virtual Environment].

[SCIL]:http://scil.dinf.usherbrooke.ca/
[DIPY]:http://dipy.org
[Python Virtual Environment]:https://virtualenv.pypa.io/en/latest/

**Scilpy** documentation is available: https://scilpy.readthedocs.io/en/latest/<|MERGE_RESOLUTION|>--- conflicted
+++ resolved
@@ -14,23 +14,7 @@
 **Scilpy** mainly comprises tools and utilities to quickly work with diffusion MRI. Most of the tools are based
 on or are wrappers of the [DIPY] library, and most of them will eventually be migrated to [DIPY]. Those tools implement the recommended workflows and parameters used in the lab.
 
-<<<<<<< HEAD
 The library is now built for Python 3.12 so be sure to create a virtual environnement for Python 3.12. If this version is not installed on your computer:
-=======
-## Install scilpy as a user
-
-We highly encourage to install scilpy in a virtual environnement. Once done and you're in your virtual environnement you can run this command:
-
-```
-export SETUPTOOLS_USE_DISTUTILS=stdlib
-pip install scilpy
-```
-
-## Install scilpy as a developer
-
-The library is now built for Python 3.9/3.10 and 3.11. Please, be sure to create a virtual environnement. 
-If none of these versions are installed on your computer, we suggest you to install python3.10:
->>>>>>> 21fa9c2b
 ```
 sudo add-apt-repository ppa:deadsnakes/ppa
 sudo apt-get install python3.12 python3.12-dev python3.12-venv python3.12-minimal python3.12-tk
