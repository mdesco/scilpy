--- conflicted
+++ resolved
@@ -15,11 +15,7 @@
                              assert_inputs_exist,
                              assert_outputs_exist,
                              add_reference_arg)
-<<<<<<< HEAD
-from scilpy.utils.streamlines import get_centroid_streamline
-=======
 from scilpy.tractanalysis.features import get_streamlines_centroid
->>>>>>> 5a3684b4
 
 
 def _build_arg_parser():
