# -*- coding: utf-8 -*-

import copy

from dipy.segment.clustering import qbx_and_merge
from dipy.tracking.distances import bundles_distances_mdf
from dipy.tracking.streamline import length, set_number_of_points
import numpy as np
from numpy.random import RandomState
from scipy.spatial import cKDTree
from sklearn.metrics import cohen_kappa_score

from scilpy.utils.streamlines import (perform_streamlines_operation,
                                      subtraction, intersection, union)


def binary_classification(segmentation_indices,
                          gold_standard_indices,
                          original_count,
                          mask_count=0):
    """
    Compute all the binary classification measures using only indices from
    a dataset and its ground truth in any representation (voxels
    or streamlines).
    ----------
    segmentation_indices: list of int
        Indices of the data that are part of the segmentation.
    gold_standard_indices: list of int
        Indices of the ground truth.
    original_count: int
        Total size of the original dataset (before segmentation),
        e.g len(streamlines) or np.prod(mask.shape).
    mask_count: int
        Number of non-zeros voxels in the original dataset.
        Needed in order to get a valid true positive count for the voxel
        representation.
    Returns
    -------
    A tuple containing
        float: Value between 0 and 1 that represent the spatial aggrement
            between both bundles.
        list of ndarray: Intersection of streamlines in both bundle
        list of ndarray: Union of streamlines in both bundle
    """
    tp = len(np.intersect1d(segmentation_indices, gold_standard_indices))
    fp = len(np.setdiff1d(segmentation_indices, gold_standard_indices))
    fn = len(np.setdiff1d(gold_standard_indices, segmentation_indices))
    tn = len(np.setdiff1d(range(original_count),
                          np.union1d(segmentation_indices,
                                     gold_standard_indices)))
    if mask_count > 0:
        tn = tn - original_count + mask_count
    # Extreme that is not covered, all indices are in the gold standard
    # and the segmentation indices got them 100% right
    if tp == 0:
        sensitivity = 0
        specificity = 0
        precision = 0
        accuracy = 0
        dice = 0
        kappa = 0
        youden = -1
    else:
        sensitivity = tp / float(tp + fn)
        if np.isclose(tn + fp, 0):
            specificity = 1
        else:
            specificity = tn / float(tn + fp)
        precision = tp / float(tp + fp)
        accuracy = (tp + tn) / float(tp + fp + fn + tn)
        dice = 2 * tp / float(2 * tp + fp + fn)

        seg_arr = np.zeros((original_count,))
        gs_arr = np.zeros((original_count,))

        seg_arr[segmentation_indices] = 1
        gs_arr[gold_standard_indices] = 1

        # To make sure the amount of indices within the WM mask is consistent
        if mask_count > 0:
            empty_indices = np.where(seg_arr + gs_arr < 1)[0]
            indices_to_removes = original_count - mask_count
            seg_arr = np.delete(seg_arr, empty_indices[0:indices_to_removes])
            gs_arr = np.delete(gs_arr, empty_indices[0:indices_to_removes])

        kappa = cohen_kappa_score(seg_arr, gs_arr)
        youden = sensitivity + specificity - 1

<<<<<<< HEAD
    return sensitivity, specificity, precision, accuracy, dice, kappa, youden
=======
from scilpy.utils.streamlines import (intersection,
                                      perform_streamlines_operation,
                                      difference, union)
>>>>>>> bd9950c6


def get_endpoints_density_map(streamlines, dimensions, point_to_select=1):
    """
    Compute an endpoints density map, supports selecting more than one points
    at each end.
    Parameters
    ----------
    streamlines: list of ndarray
        The list of streamlines to compute endpoints density from.
    dimensions: tuple
        The shape of the reference volume for the streamlines.
    point_to_select: int
        Instead of computing the density based on the first and last points,
        select more than one at each end. To support compressed streamlines,
        a resampling to 0.5mm per segment is performed.
    Returns
    -------
    ndarray: A ndarray where voxel values represent the density of endpoints.
    """
    endpoints_map = np.zeros(dimensions)
    for streamline in streamlines:
        streamline = set_number_of_points(streamline,
                                          int(length(streamline))*2)
        points_list = list(streamline[0:point_to_select, :].astype(int))
        points_list.extend(streamline[-(point_to_select+1):-1, :].astype(int))
        for xyz in points_list:
            x_val = int(np.clip(xyz[0], 0, dimensions[0]-1))
            y_val = int(np.clip(xyz[1], 0, dimensions[1]-1))
            z_val = int(np.clip(xyz[2], 0, dimensions[2]-1))
            endpoints_map[x_val, y_val, z_val] += 1

    return endpoints_map


def compute_bundle_adjacency_streamlines(bundle_1, bundle_2, non_overlap=False,
                                         centroids_1=None, centroids_2=None):
    """
    Compute the distance in millimeters between two bundles. Uses centroids
    to limit computation time. Each centroid of the first bundle is matched
    to the nearest centroid of the second bundle and vice-versa.
    Distance between matched paired is averaged for the final results.
    References
    ----------
    .. [Garyfallidis15] Garyfallidis et al. Robust and efficient linear
        registration of white-matter fascicles in the space of streamlines,
        Neuroimage, 2015.
    Parameters
    ----------
    bundle_1: list of ndarray
        First set of streamlines.
    bundle_2: list of ndarray
        Second set of streamlines.
    non_overlap: bool
        Exclude overlapping streamlines from the computation.
    centroids_1: list of ndarray
        Pre-computed centroids for the first bundle.
    centroids_2: list of ndarray
        Pre-computed centroids for the second bundle.
    Returns
    -------
    float: Distance in millimeters between both bundles.
    """
    if not bundle_1 or not bundle_2:
        return -1
    thresholds = [32, 24, 12, 6]
    # Intialize the clusters
    if centroids_1 is None:
        centroids_1 = qbx_and_merge(bundle_1, thresholds, rng=RandomState(0),
                                    verbose=False).centroids
    if centroids_2 is None:
        centroids_2 = qbx_and_merge(bundle_2, thresholds, rng=RandomState(0),
                                    verbose=False).centroids
    if non_overlap:
        non_overlap_1, _ = perform_streamlines_operation(difference,
                                                         [bundle_1, bundle_2],
                                                         precision=0)
        non_overlap_2, _ = perform_streamlines_operation(difference,
                                                         [bundle_2, bundle_1],
                                                         precision=0)
        if non_overlap_1:
            non_overlap_centroids_1 = qbx_and_merge(non_overlap_1, thresholds,
                                                    rng=RandomState(0),
                                                    verbose=False).centroids
            distance_matrix_1 = bundles_distances_mdf(non_overlap_centroids_1,
                                                      centroids_2)

            min_b1 = np.min(distance_matrix_1, axis=0)
            distance_b1 = np.average(min_b1)
        else:
            distance_b1 = 0

        if non_overlap_2:
            non_overlap_centroids_2 = qbx_and_merge(non_overlap_2, thresholds,
                                                    rng=RandomState(0),
                                                    verbose=False).centroids
            distance_matrix_2 = bundles_distances_mdf(centroids_1,
                                                      non_overlap_centroids_2)
            min_b2 = np.min(distance_matrix_2, axis=1)
            distance_b2 = np.average(min_b2)
        else:
            distance_b2 = 0

    else:
        distance_matrix = bundles_distances_mdf(centroids_1, centroids_2)
        min_b1 = np.min(distance_matrix, axis=0)
        min_b2 = np.min(distance_matrix, axis=1)
        distance_b1 = np.average(min_b1)
        distance_b2 = np.average(min_b2)

    return (distance_b1 + distance_b2) / 2.0


def compute_bundle_adjacency_voxel(binary_1, binary_2, non_overlap=False):
    """
    Compute the distance in millimeters between two bundles in the voxel
    representation. Convert the bundles to binary masks. Each voxel of the
    first bundle is matched to the the nearest voxel of the second bundle and
    vice-versa.
    Distance between matched paired is averaged for the final results.
    Parameters
    ----------
    bundle_1: list of ndarray
        First set of streamlines.
    bundle_2: list of ndarray
        Second set of streamlines.
    non_overlap: bool
        Exclude overlapping streamlines from the computation.
    Returns
    -------
    float: Distance in millimeters between both bundles.
    """
    b1_ind = np.argwhere(binary_1 > 0)
    b2_ind = np.argwhere(binary_2 > 0)
    b1_tree = cKDTree(b1_ind)
    b2_tree = cKDTree(b2_ind)

    distance_1, _ = b1_tree.query(b2_ind)
    distance_2, _ = b2_tree.query(b1_ind)

    if non_overlap:
        non_zeros_1 = np.nonzero(distance_1)
        non_zeros_2 = np.nonzero(distance_2)
        if not non_zeros_1[0].size == 0:
            distance_b1 = np.mean(distance_1[non_zeros_1])
        else:
            distance_b1 = 0

        if not non_zeros_2[0].size == 0:
            distance_b2 = np.mean(distance_2[non_zeros_2])
        else:
            distance_b2 = 0
    else:
        distance_b1 = np.mean(distance_1)
        distance_b2 = np.mean(distance_2)

    return (distance_b1 + distance_b2) / 2.0


def compute_dice_voxel(density_1, density_2):
    """
    Compute the overlap (dice coefficient) between two density maps (or binary).
    Parameters
    ----------
    density_1: ndarray
        Density (or binary) map computed from the first bundle
    density_1: ndarray of ndarray
        Density (or binary) map computed from the second bundle
    Returns
    -------
    A tuple containing
        float: Value between 0 and 1 that represent the spatial aggrement
            between both bundles.
        float: Value between 0 and 1 that represent the spatial aggrement
            between both bundles, weighted by streamlines density.
    """
    overlap_idx = np.nonzero(density_1 * density_2)
    numerator = 2 * len(overlap_idx)
    denominator = np.count_nonzero(density_1) + np.count_nonzero(density_2)
    if denominator > 0:
        dice = numerator / float(denominator)
    else:
        dice = np.nan

    overlap_1 = density_1[overlap_idx]
    overlap_2 = density_2[overlap_idx]
    w_dice = np.sum(overlap_1) + np.sum(overlap_2)
    denominator = np.sum(density_1) + np.sum(density_2)
    if denominator > 0:
        w_dice /= denominator
    else:
        w_dice = np.nan

    return dice, w_dice


def compute_dice_streamlines(bundle_1, bundle_2):
    """
    Compute the overlap (dice coefficient) between two bundles.
    Both bundles need to come from the exact same tractogram.
    Parameters
    ----------
    bundle_1: list of ndarray
        First set of streamlines.
    bundle_2: list of ndarray
        Second set of streamlines.
    Returns
    -------
    A tuple containing
        float: Value between 0 and 1 that represent the spatial aggrement
            between both bundles.
        list of ndarray: Intersection of streamlines in both bundle
        list of ndarray: Union of streamlines in both bundle
    """
    streamlines_intersect, _ = perform_streamlines_operation(intersection,
                                                             [bundle_1, bundle_2],
                                                             precision=0)
    streamlines_union, _ = perform_streamlines_operation(union,
                                                         [bundle_1, bundle_2],
                                                         precision=0)

    numerator = 2 * len(streamlines_intersect)
    denominator = len(bundle_1) + len(bundle_2)
    if denominator > 0:
        dice = numerator / float(denominator)
    else:
        dice = np.nan

    return dice, streamlines_intersect, streamlines_union<|MERGE_RESOLUTION|>--- conflicted
+++ resolved
@@ -11,7 +11,7 @@
 from sklearn.metrics import cohen_kappa_score
 
 from scilpy.utils.streamlines import (perform_streamlines_operation,
-                                      subtraction, intersection, union)
+                                      difference, intersection, union)
 
 
 def binary_classification(segmentation_indices,
@@ -86,13 +86,7 @@
         kappa = cohen_kappa_score(seg_arr, gs_arr)
         youden = sensitivity + specificity - 1
 
-<<<<<<< HEAD
     return sensitivity, specificity, precision, accuracy, dice, kappa, youden
-=======
-from scilpy.utils.streamlines import (intersection,
-                                      perform_streamlines_operation,
-                                      difference, union)
->>>>>>> bd9950c6
 
 
 def get_endpoints_density_map(streamlines, dimensions, point_to_select=1):
