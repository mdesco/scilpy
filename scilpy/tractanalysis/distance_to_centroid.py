# -*- coding: utf-8 -*-

import heapq
import logging
import time

from dipy.tracking.metrics import length
from nibabel.streamlines.array_sequence import ArraySequence
import numpy as np

from sklearn.preprocessing import MinMaxScaler
import scipy.ndimage as ndi
from scipy.spatial import KDTree
from scipy.spatial.distance import pdist, squareform
from sklearn.svm import SVC

from scilpy.tractanalysis.streamlines_metrics import compute_tract_counts_map
from scilpy.tractograms.streamline_operations import \
    resample_streamlines_num_points, resample_streamlines_step_size


def min_dist_to_centroid(bundle_pts, centroid_pts, nb_pts):
    """
    Compute minimal distance between two sets of 3D points.
    The 3D points are expected to be in the same space.

    Typically the bundle_pts will be voxel indices (from argwhere) and the
    centroid_pts will be the 3D positions of a single streamline.

    Parameters
    ----------
<<<<<<< HEAD
    bundle_pts: np.array
        Coordinates of all streamlines (N x nb_pts x 3)
    centroid_pts: np.array
        Coordinates of all streamlines (nb_pts x 3)
    nb_pts: int
        Number of point for the association to centroids

    Returns
    -------
    Array:
        Labels (between 1 and nb_pts) for all bundle points
=======
    bundles_pts: np.array
        Coordinates of the points to be labeled.
    centroid_pts: np.array
        Coordinates of the centroid.
    nb_pts: int
        Number of points to use for labeling.
        Will force the labels to be between 1 and nb_pts.

    Returns
    -------
    Array: np.uint16
        Labels for each point in bundle_pts.
>>>>>>> 23d65e53
    """
    tree = KDTree(centroid_pts, copy_data=True)
    _, labels = tree.query(bundle_pts, k=1)
    labels = np.mod(labels, nb_pts) + 1

    return labels.astype(np.uint16)


def associate_labels(target_sft, min_label=1, max_label=20):
<<<<<<< HEAD
    # DOCSTRING
=======
    """
    Associate labels to the streamlines in a target SFT using their lengths.
    Even if unequal distance between points, the labels are interpolated
    linearly so all the points are labeled according to their position.

    min and max labels are used in case there is a cut in the bundle.

    Parameters:
    ----------
    target_sft: StatefulTractogram
        The target SFT to label, streamlines can be in any space.
    min_label: int
        Minimum label to use.
    max_label: int
        Maximum label to use.

    Returns:
    -------
    Array: np.uint16
        Labels for each point along the streamlines.
    """
>>>>>>> 23d65e53

    curr_ind = 0
    target_labels = np.zeros(target_sft.streamlines._data.shape[0],
                             dtype=float)
    for streamline in target_sft.streamlines:
        curr_length = np.insert(length(streamline, along=True), 0, 0)
        curr_labels = np.interp(curr_length,
                                [0, curr_length[-1]],
                                [min_label, max_label])
        curr_labels = np.round(curr_labels)
        target_labels[curr_ind:curr_ind+len(streamline)] = curr_labels
        curr_ind += len(streamline)
<<<<<<< HEAD
    
=======

>>>>>>> 23d65e53
    return target_labels, target_sft.streamlines._data


def find_medoid(points, max_points=10000):
    """
<<<<<<< HEAD
    Find the medoid among a set of points.

    Parameters:
        points (ndarray): Points in N-dimensional space.

    Returns:
        ndarray: Coordinates of the medoid.
=======
    Find the medoid among a set of points. A medoid is a point that minimizes
    the sum of the distances to all other points. Unlike a barycenter, the
    medoid is guaranteed to be one of the points in the set.

    Parameters:
    ----------
    points: ndarray
        An array of 3D coordinates.
    max_points: int
        Maximum number of points to use for the computation (will randomly
        select points if the number of points is greater than max_points).

    Returns:
    -------
        np.array:
            The 3D coordinates of the medoid.
>>>>>>> 23d65e53
    """
    if len(points) > max_points:
        selected_indices = np.random.choice(len(points), max_points,
                                            replace=False)
        points = points[selected_indices]

    distance_matrix = squareform(pdist(points))
    medoid_idx = np.argmin(distance_matrix.sum(axis=1))
    return points[medoid_idx]


<<<<<<< HEAD
def compute_labels_map_barycenters(labels_map, is_euclidian=False, nb_pts=False):
=======
def compute_labels_map_barycenters(labels_map, is_euclidian=False,
                                   nb_pts=False):
>>>>>>> 23d65e53
    """
    Compute the barycenter for each label in a 3D NumPy array by maximizing
    the distance to the boundary.

    Parameters:
<<<<<<< HEAD
        labels_map (ndarray): The 3D array containing labels from 1-nb_pts.
        euclidian (bool): If True, the barycenter is the mean of the points

    Returns:
        ndarray: An array of size (nb_pts, 3) containing the barycenter
=======
    ----------
    labels_map: (ndarray)
        The 3D array containing labels from 1-nb_pts.
        euclidian (bool): If True, the barycenter is the mean of the points
        in the mask. If False, the barycenter is the medoid of the points in
        the mask.
    nb_pts: int
        Number of points to use for computing barycenters.

    Returns:
    -------
    ndarray:
        An array of size (nb_pts, 3) containing the barycenter
>>>>>>> 23d65e53
        for each label.
    """
    labels = np.arange(1, nb_pts+1) if nb_pts else np.unique(labels_map)[1:]
    barycenters = np.zeros((len(labels), 3))
    barycenters[:] = np.NAN

    for label in labels:
        indices = np.argwhere(labels_map == label)
        if indices.size > 0:
            mask = np.zeros_like(labels_map)
            mask[labels_map == label] = 1
            mask_coords = np.argwhere(mask)
            if is_euclidian:
                barycenter = np.mean(mask_coords, axis=0)
            else:
                barycenter = find_medoid(mask_coords)
            # If the barycenter is not in the mask, find the closest point
            if labels_map[tuple(barycenter.astype(int))] != label:
                tree = KDTree(indices)
                _, ind = tree.query(barycenter, k=1)
                del tree
                barycenter = indices[ind]

            barycenters[label - 1] = barycenter

    return np.array(barycenters)


def masked_manhattan_distance(mask, target_positions):
    """
    Compute the Manhattan distance from every position in a mask to a set of
    positions, without stepping out of the mask.

    Parameters:
        mask (ndarray): A binary 3D array representing the mask.
        target_positions (list): A list of target positions within the mask.

    Returns:
        ndarray: A 3D array of the same shape as the mask, containing the
        Manhattan distances.
    """
    # Initialize distance array with infinite values
    distances = np.full(mask.shape, np.inf)

    # Initialize priority queue and set distance for target positions to zero
    priority_queue = []
    for x, y, z in target_positions:
        heapq.heappush(priority_queue, (0, (x, y, z)))
        distances[x, y, z] = 0

    # Directions for moving in the grid (Manhattan distance)
    directions = [(0, 0, 1), (0, 0, -1), (0, 1, 0),
                  (0, -1, 0), (1, 0, 0), (-1, 0, 0)]

    while priority_queue:
        current_distance, (x, y, z) = heapq.heappop(priority_queue)

        for dx, dy, dz in directions:
            nx, ny, nz = x + dx, y + dy, z + dz

            if 0 <= nx < mask.shape[0] and \
                0 <= ny < mask.shape[1] and \
                    0 <= nz < mask.shape[2]:
                if mask[nx, ny, nz]:
                    new_distance = current_distance + 1

                    if new_distance < distances[nx, ny, nz]:
                        distances[nx, ny, nz] = new_distance
                        heapq.heappush(
                            priority_queue, (new_distance, (nx, ny, nz)))

    return distances


def compute_distance_map(labels_map, binary_mask, nb_pts, use_manhattan=False):
    """
    Computes the distance map for each label in the labels_map.

    Parameters:
    labels_map (numpy.ndarray):
        A 3D array representing the labels map.
    binary_mask (numpy.ndarray):
        A 3D binary map used to calculate barycenter binary map.
    nb_pts (int):
        Number of points to use for computing barycenters.
    use_manhattan (bool):
        If True, use the Manhattan distance instead of the Euclidian distance.

    Returns:
        numpy.ndarray: A 3D array representing the distance map.
    """
    barycenters = compute_labels_map_barycenters(labels_map,
                                                 is_euclidian=not use_manhattan,
                                                 nb_pts=nb_pts)
    # If the first/last few points are NaN, remove them this indicates that the
    # head/tail are not 1-NB_PTS
    isnan = np.isnan(barycenters).all(axis=1)
    head = np.argmax(~isnan) + 1
    tail = len(isnan) - np.argmax(~isnan[::-1])

    # Identify the indices that do contain NaN values after/before head/tail
    tmp_barycenter = barycenters[head-1:tail]
    valid_indices = np.argwhere(
        ~np.isnan(tmp_barycenter).any(axis=1)).flatten()
    valid_data = tmp_barycenter[valid_indices]
    interpolated_data = np.array(
        [np.interp(np.arange(len(tmp_barycenter)),
                   valid_indices,
                   valid_data[:, i]) for i in range(tmp_barycenter.shape[1])]).T
    barycenters[head-1:tail] = interpolated_data

    distance_map = np.zeros(binary_mask.shape, dtype=float)
    barycenter_strs = [barycenters[head-1:tail]]
    barycenter_bin = compute_tract_counts_map(barycenter_strs,
                                              binary_mask.shape)
    barycenter_bin[barycenter_bin > 0] = 1

    for label in range(head, tail+1):
        mask = np.zeros(labels_map.shape)
        mask[labels_map == label] = 1
        labels_coords = np.array(np.where(mask)).T
        if labels_coords.size == 0:
            continue

        barycenter_bin_intersect = barycenter_bin * mask
        barycenter_intersect_coords = np.array(
            np.nonzero(barycenter_bin_intersect), dtype=int).T

        if barycenter_intersect_coords.size == 0:
            continue

        if not use_manhattan:
            distances = np.linalg.norm(
                barycenter_intersect_coords[:, np.newaxis] - labels_coords,
                axis=-1)
            distance_map[labels_map == label] = np.min(distances, axis=0)
        else:
            coords = [tuple(coord) for coord in barycenter_intersect_coords]
            curr_dists = masked_manhattan_distance(binary_mask, coords)
            distance_map[labels_map == label] = \
                curr_dists[labels_map == label]

    return distance_map


def correct_labels_jump(labels_map, streamlines, nb_pts):
    """
<<<<<<< HEAD
    Computes the distance map for each label in the labels_map.

    Parameters:
    labels_map (numpy.ndarray):
        A 3D array representing the labels map.
    streamlines:
=======
    Correct the labels jump in the labels map by cutting the streamlines
    where the jump is detected and keeping the longest chunk.

    This avoid loops in the labels map and ensure that the labels are
    consistent along the streamlines.

    Parameters:
    ----------
    labels_map (ndarray):
        A 3D array representing the labels map.
    streamlines (ArraySequence):
        The streamlines used to compute the labels map.
>>>>>>> 23d65e53
    nb_pts (int):
        Number of points to use for computing barycenters.

    Returns:
<<<<<<< HEAD
        numpy.ndarray: A 3D array representing the distance map.
=======
    -------
    ndarray: A 3D array representing the corrected labels map.
>>>>>>> 23d65e53
    """

    labels_data = ndi.map_coordinates(labels_map, streamlines._data.T - 0.5,
                                      order=0)
    binary_mask = np.zeros(labels_map.shape, dtype=np.uint8)
    binary_mask[labels_map > 0] = 1

    # It is not allowed that labels jumps labels for consistency
    # Streamlines should have continous labels
    final_streamlines = []
    final_labels = []
    curr_ind = 0
    for streamline in streamlines:
        next_ind = curr_ind + len(streamline)
        curr_labels = labels_data[curr_ind:next_ind].astype(int)
        curr_ind = next_ind

        # Flip streamlines so the labels increase (facilitate if/else)
        # Should always be ordered in nextflow pipeline
        gradient = np.ediff1d(curr_labels)

        is_flip = False
        if len(np.argwhere(gradient < 0)) > len(np.argwhere(gradient > 0)):
            streamline = streamline[::-1]
            curr_labels = curr_labels[::-1]
            gradient *= -1
            is_flip = True

        # Find jumps, cut them and find the longest
<<<<<<< HEAD
        max_jump = max(nb_pts // 4 , 1)
=======
        max_jump = max(nb_pts // 4, 1)
>>>>>>> 23d65e53
        if len(np.argwhere(np.abs(gradient) > max_jump)) > 0:
            pos_jump = np.where(np.abs(gradient) > max_jump)[0] + 1
            split_chunk = np.split(curr_labels,
                                   pos_jump)
            # Find the longest chunk using a sort
            max_pos = np.argmax([len(chunk) for chunk in split_chunk])

            curr_labels = split_chunk[max_pos]
            streamline = np.split(streamline,
                                  pos_jump)[max_pos]
            gradient = np.ediff1d(curr_labels)

        if is_flip:
            streamline = streamline[::-1]
            curr_labels = curr_labels[::-1]
        final_streamlines.append(streamline)
        final_labels.append(curr_labels)

    # Once the streamlines abnormalities are corrected, we can
    # recompute the labels map with the new streamlines/labels
    final_labels = ArraySequence(final_labels)
    final_streamlines = ArraySequence(final_streamlines)

    modified_binary_mask = compute_tract_counts_map(final_streamlines,
                                                    binary_mask.shape)
    modified_binary_mask[modified_binary_mask > 0] = 1
<<<<<<< HEAD
    
=======

>>>>>>> 23d65e53
    # Compute the KDTree for the new streamlines to find the closest
    # labels for each voxel
    kd_tree = KDTree(final_streamlines._data - 0.5)

    indices = np.array(np.nonzero(modified_binary_mask), dtype=int).T
    labels_map = np.zeros(labels_map.shape, dtype=np.uint16)
    neighbor_ids = kd_tree.query_ball_point(indices, r=1.0)
<<<<<<< HEAD
 
=======

>>>>>>> 23d65e53
    for ind, neighbor_id in zip(indices, neighbor_ids):
        if len(neighbor_id) == 0:
            continue
        elif len(neighbor_id) == 1:
            labels_map[tuple(ind)] = final_labels._data[neighbor_id]
            continue
        label_values = final_labels._data[neighbor_id]
        gradient = np.ediff1d(label_values)
        if np.max(gradient) > max_jump:
            continue
        else:
            unique, counts = np.unique(label_values, return_counts=True)
            max_count = np.argmax(counts)
            labels_map[tuple(ind)] = unique[max_count] \
                if counts[max_count] / sum(counts) > 0.25 else 0

    return labels_map * modified_binary_mask


def subdivide_bundles(sft, sft_centroid, binary_mask, nb_pts,
                      method='centerline', fix_jumps=True):
<<<<<<< HEAD
    """
    
    """
=======
>>>>>>> 23d65e53
    sft.to_vox()
    sft_centroid.to_vox()
    sft.to_corner()
    sft_centroid.to_corner()
<<<<<<< HEAD

=======
    # TODO DOCSTRING !
>>>>>>> 23d65e53
    # This allows to have a more uniform (in size) first and last labels
    endpoints_extended = False
    if method == 'hyperplane' and nb_pts >= 5:
        nb_pts += 2
        endpoints_extended = True

    sft_centroid = resample_streamlines_num_points(sft_centroid, nb_pts)

    timer = time.time()

    indices = np.array(np.nonzero(binary_mask), dtype=int).T
    labels = min_dist_to_centroid(indices,
<<<<<<< HEAD
                                    sft_centroid[0].streamlines._data,
                                    nb_pts=nb_pts)
    logging.debug('Computed labels using the euclidian method '
                    f'in {round(time.time() - timer, 3)} seconds')
=======
                                  sft_centroid[0].streamlines._data,
                                  nb_pts=nb_pts)
    logging.debug('Computed labels using the euclidian method '
                  f'in {round(time.time() - timer, 3)} seconds')
>>>>>>> 23d65e53
    min_label, max_label = labels.min(), labels.max()

    if method == 'centerline':
        labels_map = np.zeros(binary_mask.shape, dtype=np.uint16)
        labels_map[tuple(indices.T)] = labels
    elif method == 'hyperplane':
        min_label, max_label = labels.min(), labels.max()
        del labels, indices
        logging.debug('Computing Labels using the hyperplane method.\n'
<<<<<<< HEAD
                     '\tThis can take a while...')
        # Select 2000 elements from the SFTs to train the classifier
        streamlines_length = [length(streamline) for streamline in sft.streamlines]
=======
                      '\tThis can take a while...')
        # Select 2000 elements from the SFTs to train the classifier
        streamlines_length = [length(streamline)
                              for streamline in sft.streamlines]
>>>>>>> 23d65e53
        random_indices = np.random.choice(len(sft.streamlines), 2000)
        tmp_sft = resample_streamlines_step_size(
            sft[random_indices], np.min(streamlines_length) / nb_pts)

        # Associate the labels to the streamlines using the centroids as
        # reference (to handle shorter bundles due to missing data)
        mini_timer = time.time()
        labels, points, = associate_labels(tmp_sft, min_label, max_label)

        kd_tree = KDTree(points)
        indices = np.array(np.nonzero(binary_mask), dtype=int).T

        nn_indices = kd_tree.query(indices, k=1)[1]
        labels, points = labels[nn_indices], points[nn_indices]

        logging.debug('\tAssociated labels to centroids in '
<<<<<<< HEAD
                     f'{round(time.time() - mini_timer, 3)} seconds')
=======
                      f'{round(time.time() - mini_timer, 3)} seconds')
>>>>>>> 23d65e53

        # Initialize the scaler
        mini_timer = time.time()
        scaler = MinMaxScaler(feature_range=(-1, 1))
        scaler.fit(points)
        scaled_streamline_data = scaler.transform(points)

        svc = SVC(C=1.0, kernel='rbf', random_state=1)

        svc.fit(X=scaled_streamline_data, y=labels)
        logging.debug('\tSVC fit of training data in '
<<<<<<< HEAD
                     f'{round(time.time() - mini_timer, 3)} seconds')
=======
                      f'{round(time.time() - mini_timer, 3)} seconds')
>>>>>>> 23d65e53

        # Scale the coordinates of the voxels
        mini_timer = time.time()
        masked_binary_mask = np.zeros(binary_mask.shape, dtype=np.uint8)
        masked_binary_mask[::2, ::2, ::2] = binary_mask[::2, ::2, ::2]
        voxel_coords = np.array(np.where(masked_binary_mask)).T
        scaled_voxel_coords = scaler.transform(voxel_coords)

        # Predict the labels for the voxels
        labels = svc.predict(X=scaled_voxel_coords)
        logging.debug('\tSVC prediction of labels in '
<<<<<<< HEAD
                     f'{round(time.time() - mini_timer, 3)} seconds')

        logging.debug('Computed labels using the hyperplane method '
                     f'in {round(time.time() - timer, 3)} seconds')
=======
                      f'{round(time.time() - mini_timer, 3)} seconds')

        logging.debug('Computed labels using the hyperplane method '
                      f'in {round(time.time() - timer, 3)} seconds')
>>>>>>> 23d65e53
        labels_map = np.zeros(binary_mask.shape, dtype=np.uint16)
        labels_map[np.where(masked_binary_mask)] = labels

        missing_indices = np.argwhere(binary_mask - masked_binary_mask)
        valid_indices = np.argwhere(masked_binary_mask)
<<<<<<< HEAD

        kd_tree = KDTree(valid_indices)
        nn_indices = kd_tree.query(missing_indices, k=1)[1]
        labels_map[tuple(missing_indices.T)] = \
            labels_map[tuple(valid_indices[nn_indices].T)]

    # Correct the labels jump to prevent discontinuities
    if fix_jumps:
        print('Correcting labels jump...')
        timer = time.time()
        tmp_sft = resample_streamlines_step_size(sft, 1.0)
        labels_map = correct_labels_jump(labels_map, tmp_sft.streamlines,
                                        nb_pts - 2)
        logging.debug('Corrected labels jump in '
                    f'{round(time.time() - timer, 3)} seconds')
    

    if endpoints_extended:
        labels_map[labels_map == nb_pts] = nb_pts - 1
        labels_map[labels_map == 1] = 2
        labels_map[labels_map > 0] -= 1
        nb_pts -= 2

=======

        kd_tree = KDTree(valid_indices)
        nn_indices = kd_tree.query(missing_indices, k=1)[1]
        labels_map[tuple(missing_indices.T)] = \
            labels_map[tuple(valid_indices[nn_indices].T)]

    # Correct the labels jump to prevent discontinuities
    if fix_jumps:
        print('Correcting labels jump...')
        timer = time.time()
        tmp_sft = resample_streamlines_step_size(sft, 1.0)
        labels_map = correct_labels_jump(labels_map, tmp_sft.streamlines,
                                         nb_pts - 2)
        logging.debug('Corrected labels jump in '
                      f'{round(time.time() - timer, 3)} seconds')

    if endpoints_extended:
        labels_map[labels_map == nb_pts] = nb_pts - 1
        labels_map[labels_map == 1] = 2
        labels_map[labels_map > 0] -= 1
        nb_pts -= 2
>>>>>>> 23d65e53

    return labels_map<|MERGE_RESOLUTION|>--- conflicted
+++ resolved
@@ -29,7 +29,6 @@
 
     Parameters
     ----------
-<<<<<<< HEAD
     bundle_pts: np.array
         Coordinates of all streamlines (N x nb_pts x 3)
     centroid_pts: np.array
@@ -41,20 +40,6 @@
     -------
     Array:
         Labels (between 1 and nb_pts) for all bundle points
-=======
-    bundles_pts: np.array
-        Coordinates of the points to be labeled.
-    centroid_pts: np.array
-        Coordinates of the centroid.
-    nb_pts: int
-        Number of points to use for labeling.
-        Will force the labels to be between 1 and nb_pts.
-
-    Returns
-    -------
-    Array: np.uint16
-        Labels for each point in bundle_pts.
->>>>>>> 23d65e53
     """
     tree = KDTree(centroid_pts, copy_data=True)
     _, labels = tree.query(bundle_pts, k=1)
@@ -64,9 +49,6 @@
 
 
 def associate_labels(target_sft, min_label=1, max_label=20):
-<<<<<<< HEAD
-    # DOCSTRING
-=======
     """
     Associate labels to the streamlines in a target SFT using their lengths.
     Even if unequal distance between points, the labels are interpolated
@@ -88,7 +70,6 @@
     Array: np.uint16
         Labels for each point along the streamlines.
     """
->>>>>>> 23d65e53
 
     curr_ind = 0
     target_labels = np.zeros(target_sft.streamlines._data.shape[0],
@@ -101,25 +82,12 @@
         curr_labels = np.round(curr_labels)
         target_labels[curr_ind:curr_ind+len(streamline)] = curr_labels
         curr_ind += len(streamline)
-<<<<<<< HEAD
-    
-=======
-
->>>>>>> 23d65e53
+
     return target_labels, target_sft.streamlines._data
 
 
 def find_medoid(points, max_points=10000):
     """
-<<<<<<< HEAD
-    Find the medoid among a set of points.
-
-    Parameters:
-        points (ndarray): Points in N-dimensional space.
-
-    Returns:
-        ndarray: Coordinates of the medoid.
-=======
     Find the medoid among a set of points. A medoid is a point that minimizes
     the sum of the distances to all other points. Unlike a barycenter, the
     medoid is guaranteed to be one of the points in the set.
@@ -136,7 +104,6 @@
     -------
         np.array:
             The 3D coordinates of the medoid.
->>>>>>> 23d65e53
     """
     if len(points) > max_points:
         selected_indices = np.random.choice(len(points), max_points,
@@ -148,24 +115,13 @@
     return points[medoid_idx]
 
 
-<<<<<<< HEAD
-def compute_labels_map_barycenters(labels_map, is_euclidian=False, nb_pts=False):
-=======
 def compute_labels_map_barycenters(labels_map, is_euclidian=False,
                                    nb_pts=False):
->>>>>>> 23d65e53
     """
     Compute the barycenter for each label in a 3D NumPy array by maximizing
     the distance to the boundary.
 
     Parameters:
-<<<<<<< HEAD
-        labels_map (ndarray): The 3D array containing labels from 1-nb_pts.
-        euclidian (bool): If True, the barycenter is the mean of the points
-
-    Returns:
-        ndarray: An array of size (nb_pts, 3) containing the barycenter
-=======
     ----------
     labels_map: (ndarray)
         The 3D array containing labels from 1-nb_pts.
@@ -179,7 +135,6 @@
     -------
     ndarray:
         An array of size (nb_pts, 3) containing the barycenter
->>>>>>> 23d65e53
         for each label.
     """
     labels = np.arange(1, nb_pts+1) if nb_pts else np.unique(labels_map)[1:]
@@ -214,11 +169,15 @@
     positions, without stepping out of the mask.
 
     Parameters:
-        mask (ndarray): A binary 3D array representing the mask.
+    ----------
+    mask (ndarray):
+        A binary 3D array representing the mask.
         target_positions (list): A list of target positions within the mask.
 
     Returns:
-        ndarray: A 3D array of the same shape as the mask, containing the
+    -------
+    ndarray:
+        A 3D array of the same shape as the mask, containing the
         Manhattan distances.
     """
     # Initialize distance array with infinite values
@@ -259,6 +218,7 @@
     Computes the distance map for each label in the labels_map.
 
     Parameters:
+    ----------
     labels_map (numpy.ndarray):
         A 3D array representing the labels map.
     binary_mask (numpy.ndarray):
@@ -269,6 +229,7 @@
         If True, use the Manhattan distance instead of the Euclidian distance.
 
     Returns:
+    -------
         numpy.ndarray: A 3D array representing the distance map.
     """
     barycenters = compute_labels_map_barycenters(labels_map,
@@ -327,14 +288,6 @@
 
 def correct_labels_jump(labels_map, streamlines, nb_pts):
     """
-<<<<<<< HEAD
-    Computes the distance map for each label in the labels_map.
-
-    Parameters:
-    labels_map (numpy.ndarray):
-        A 3D array representing the labels map.
-    streamlines:
-=======
     Correct the labels jump in the labels map by cutting the streamlines
     where the jump is detected and keeping the longest chunk.
 
@@ -347,17 +300,12 @@
         A 3D array representing the labels map.
     streamlines (ArraySequence):
         The streamlines used to compute the labels map.
->>>>>>> 23d65e53
     nb_pts (int):
         Number of points to use for computing barycenters.
 
     Returns:
-<<<<<<< HEAD
-        numpy.ndarray: A 3D array representing the distance map.
-=======
     -------
     ndarray: A 3D array representing the corrected labels map.
->>>>>>> 23d65e53
     """
 
     labels_data = ndi.map_coordinates(labels_map, streamlines._data.T - 0.5,
@@ -387,11 +335,7 @@
             is_flip = True
 
         # Find jumps, cut them and find the longest
-<<<<<<< HEAD
-        max_jump = max(nb_pts // 4 , 1)
-=======
         max_jump = max(nb_pts // 4, 1)
->>>>>>> 23d65e53
         if len(np.argwhere(np.abs(gradient) > max_jump)) > 0:
             pos_jump = np.where(np.abs(gradient) > max_jump)[0] + 1
             split_chunk = np.split(curr_labels,
@@ -418,11 +362,7 @@
     modified_binary_mask = compute_tract_counts_map(final_streamlines,
                                                     binary_mask.shape)
     modified_binary_mask[modified_binary_mask > 0] = 1
-<<<<<<< HEAD
-    
-=======
-
->>>>>>> 23d65e53
+
     # Compute the KDTree for the new streamlines to find the closest
     # labels for each voxel
     kd_tree = KDTree(final_streamlines._data - 0.5)
@@ -430,11 +370,7 @@
     indices = np.array(np.nonzero(modified_binary_mask), dtype=int).T
     labels_map = np.zeros(labels_map.shape, dtype=np.uint16)
     neighbor_ids = kd_tree.query_ball_point(indices, r=1.0)
-<<<<<<< HEAD
- 
-=======
-
->>>>>>> 23d65e53
+
     for ind, neighbor_id in zip(indices, neighbor_ids):
         if len(neighbor_id) == 0:
             continue
@@ -456,21 +392,47 @@
 
 def subdivide_bundles(sft, sft_centroid, binary_mask, nb_pts,
                       method='centerline', fix_jumps=True):
-<<<<<<< HEAD
-    """
-    
-    """
-=======
->>>>>>> 23d65e53
+    """
+    Function to divide a bundle into multiple section along its length.
+    The resulting labels map is based on the binary_mask, but the streamlines
+    are required for a few internal corrections (for consistency).
+
+    The default is to use the euclidian/centerline method, which is fast and
+    works well for most cases.
+
+    The hyperplane method allows for more complex shapes and to split the bundles
+    into subsections that follow the geometry of each kind of bundle.
+    However, this method is slower and requires extra quality control to ensure
+    that the labels are correct. This method requires a centroid file that
+    contains multiple streamlines.
+
+    Parameters:
+    ----------
+    sft (StatefulTractogram):
+        Represent the streamlines to be subdivided, streamlines representation
+        is useful fro the fix_jump parameter.
+    sft_centroid (StatefulTractogram):
+        Centroids used as a reference for subdivision.
+    binary_mask (ndarray):
+        Mask to be converted to a label mask
+    nb_pts (int):
+        Number of subdivision along streamlines' length
+    method (str):
+        Choice between centerline or hyperplane for subdivision
+    fix_jumps (bool):
+        Run the correction for streamlines to reduce big transition along
+        its length.
+
+    Returns:
+    -------
+    ndarray:
+        A 3D array representing the labels map.
+    """
     sft.to_vox()
     sft_centroid.to_vox()
     sft.to_corner()
     sft_centroid.to_corner()
-<<<<<<< HEAD
-
-=======
-    # TODO DOCSTRING !
->>>>>>> 23d65e53
+
     # This allows to have a more uniform (in size) first and last labels
     endpoints_extended = False
     if method == 'hyperplane' and nb_pts >= 5:
@@ -483,17 +445,10 @@
 
     indices = np.array(np.nonzero(binary_mask), dtype=int).T
     labels = min_dist_to_centroid(indices,
-<<<<<<< HEAD
-                                    sft_centroid[0].streamlines._data,
-                                    nb_pts=nb_pts)
-    logging.debug('Computed labels using the euclidian method '
-                    f'in {round(time.time() - timer, 3)} seconds')
-=======
                                   sft_centroid[0].streamlines._data,
                                   nb_pts=nb_pts)
     logging.debug('Computed labels using the euclidian method '
                   f'in {round(time.time() - timer, 3)} seconds')
->>>>>>> 23d65e53
     min_label, max_label = labels.min(), labels.max()
 
     if method == 'centerline':
@@ -503,16 +458,10 @@
         min_label, max_label = labels.min(), labels.max()
         del labels, indices
         logging.debug('Computing Labels using the hyperplane method.\n'
-<<<<<<< HEAD
-                     '\tThis can take a while...')
-        # Select 2000 elements from the SFTs to train the classifier
-        streamlines_length = [length(streamline) for streamline in sft.streamlines]
-=======
                       '\tThis can take a while...')
         # Select 2000 elements from the SFTs to train the classifier
         streamlines_length = [length(streamline)
                               for streamline in sft.streamlines]
->>>>>>> 23d65e53
         random_indices = np.random.choice(len(sft.streamlines), 2000)
         tmp_sft = resample_streamlines_step_size(
             sft[random_indices], np.min(streamlines_length) / nb_pts)
@@ -529,11 +478,7 @@
         labels, points = labels[nn_indices], points[nn_indices]
 
         logging.debug('\tAssociated labels to centroids in '
-<<<<<<< HEAD
-                     f'{round(time.time() - mini_timer, 3)} seconds')
-=======
                       f'{round(time.time() - mini_timer, 3)} seconds')
->>>>>>> 23d65e53
 
         # Initialize the scaler
         mini_timer = time.time()
@@ -545,11 +490,7 @@
 
         svc.fit(X=scaled_streamline_data, y=labels)
         logging.debug('\tSVC fit of training data in '
-<<<<<<< HEAD
-                     f'{round(time.time() - mini_timer, 3)} seconds')
-=======
                       f'{round(time.time() - mini_timer, 3)} seconds')
->>>>>>> 23d65e53
 
         # Scale the coordinates of the voxels
         mini_timer = time.time()
@@ -561,47 +502,15 @@
         # Predict the labels for the voxels
         labels = svc.predict(X=scaled_voxel_coords)
         logging.debug('\tSVC prediction of labels in '
-<<<<<<< HEAD
-                     f'{round(time.time() - mini_timer, 3)} seconds')
-
-        logging.debug('Computed labels using the hyperplane method '
-                     f'in {round(time.time() - timer, 3)} seconds')
-=======
                       f'{round(time.time() - mini_timer, 3)} seconds')
 
         logging.debug('Computed labels using the hyperplane method '
                       f'in {round(time.time() - timer, 3)} seconds')
->>>>>>> 23d65e53
         labels_map = np.zeros(binary_mask.shape, dtype=np.uint16)
         labels_map[np.where(masked_binary_mask)] = labels
 
         missing_indices = np.argwhere(binary_mask - masked_binary_mask)
         valid_indices = np.argwhere(masked_binary_mask)
-<<<<<<< HEAD
-
-        kd_tree = KDTree(valid_indices)
-        nn_indices = kd_tree.query(missing_indices, k=1)[1]
-        labels_map[tuple(missing_indices.T)] = \
-            labels_map[tuple(valid_indices[nn_indices].T)]
-
-    # Correct the labels jump to prevent discontinuities
-    if fix_jumps:
-        print('Correcting labels jump...')
-        timer = time.time()
-        tmp_sft = resample_streamlines_step_size(sft, 1.0)
-        labels_map = correct_labels_jump(labels_map, tmp_sft.streamlines,
-                                        nb_pts - 2)
-        logging.debug('Corrected labels jump in '
-                    f'{round(time.time() - timer, 3)} seconds')
-    
-
-    if endpoints_extended:
-        labels_map[labels_map == nb_pts] = nb_pts - 1
-        labels_map[labels_map == 1] = 2
-        labels_map[labels_map > 0] -= 1
-        nb_pts -= 2
-
-=======
 
         kd_tree = KDTree(valid_indices)
         nn_indices = kd_tree.query(missing_indices, k=1)[1]
@@ -623,6 +532,5 @@
         labels_map[labels_map == 1] = 2
         labels_map[labels_map > 0] -= 1
         nb_pts -= 2
->>>>>>> 23d65e53
 
     return labels_map