import logging
import numpy as np

from tqdm import tqdm

<<<<<<< HEAD
from scipy.ndimage import gaussian_filter, label

from scilpy.ml.utils import get_device, to_numpy
from scilpy.ml.bundleparc.utils import DEFAULT_BUNDLES, get_data

# Putting this first to prevent accidental import of torch
from dipy.utils.optpkg import optional_package

IMPORT_ERROR_MSG = "PyTorch is required to run this script. Please install" + \
                   " it first. See the official website for more info: " + \
                   "https://pytorch.org/get-started/locally/" # noqa
=======
from dipy.utils.optpkg import optional_package
from scilpy.ml.utils import get_device, to_numpy, IMPORT_ERROR_MSG


>>>>>>> ccbc4190
torch, have_torch, _ = optional_package('torch', trip_msg=IMPORT_ERROR_MSG)


def post_process_mask(
    mask, bundle_name, min_blob_size=100, keep_biggest_blob=False
):
    """ Post-process the mask. This function binarizes the mask. In a future
    release, it will also remove small blobs and fill holes (this is why
    the bundle name is passed).

    Parameters
    ----------
    mask : np.ndarray
        Predicted mask for the bundle.
    bundle_name : str
        Name of the bundle.
    """
    bundle_mask = (mask > 0.5)

    # Get the blobs in the image. Ideally, a mask only has one blob.
    # More than one either indicates a broken segmentation, or extraneous
    # voxels.
    blobs, nb = label(bundle_mask)

    # No need to process, return the mask
    if nb <= 1:
        logging.debug(f"Only one blob in {bundle_name}.")
        return bundle_mask.astype(np.uint8)

    # Calculate the size of each blob
    blob_sizes = np.bincount(blobs.ravel())
    new_mask = np.zeros_like(bundle_mask)

    if keep_biggest_blob:
        logging.debug(f"More than one blob in {bundle_name}, keeping largest")
        biggest_blob = np.argmax(blob_sizes[1:])
        new_mask[blobs == biggest_blob + 1] = 1
        return new_mask

    # Remove blobs under a certain size (min_blob_size)
    new_nb_blobs = 0
    for i in range(1, len(blob_sizes[1:])):
        if blob_sizes[i] >= min_blob_size:
            new_mask[blobs == i] = 1
            new_nb_blobs += 1
    logging.debug(f'Kept {new_nb_blobs} blob out of {nb} in {bundle_name}.')
    return bundle_mask.astype(np.uint8)


def post_process_labels(
    bundle_label, bundle_mask, nb_labels, sigma=0.5
):
    """ Masked filtering (normalized convolution) and label discretizing.
    Reference:
    https://stackoverflow.com/questions/59685140/python-perform-blur-only-within-a-mask-of-image  # noqa

    Parameters
    ----------
    bundle_label : np.ndarray
        Predicted continuous labels for the bundle.
    bundle_mask : np.ndarray
        Mask of the bundle.
    nb_labels : int
        Number of labels to discretize to.
    sigma : float, optional
        Filtering sigma. Default is 0.5.

    Returns
    -------
    bundle_label : np.ndarray
        Predicted labels for the bundle.
    """

    # Determine the output type based on the number of labels
    out_type = np.uint16 if nb_labels > 1 else np.uint8

    # Masked convolution
    float_mask = bundle_mask.astype(float)
    filtered = gaussian_filter(bundle_label * float_mask, sigma=sigma)
    weights = gaussian_filter(float_mask, sigma=sigma)
    filtered /= (weights + 1e-8)
    filtered = filtered * bundle_mask
    # Label masking
    discrete_labels = bundle_label[bundle_mask.astype(bool)]

    # Label dicretizing
    discrete_labels = np.ceil(discrete_labels * nb_labels)
    bundle_label[bundle_mask.astype(bool)] = discrete_labels
    bundle_label[~bundle_mask.astype(bool)] = 0

    return bundle_label.astype(out_type)


@torch.no_grad()
def predict(
    model, fodf, n_coefs, nb_labels, bundles, min_blob_size, keep_biggest_blob,
    half_precision=False, verbose=False
):
    """ Predict the  bundle labels. This function is a generator that yields
    the predicted labels for each bundle.

    Parameters
    ----------
    model : LabelSegNet
        Model to use for the prediction.
    fodf: nib.nib.Nifti1Image
        fODF image, resampled to the model's input size.
    n_coefs : int
        Number of SH coefficients to use.
    nb_labels : int
        Number of labels to predict.
    bundles : list of str
        List of bundle names.
    half_precision : bool, optional
        Whether to use half precision. Will reduce GPU memory usage but may
        reduce the accuracy of the label maps. Default is False.
    verbose : bool, optional
        Whether to display a progress bar. Default is True.

    Yields
    ------
    bundle_label : np.ndarray
        Predicted labels for the bundle.
    bundle_name : str
        Name of the bundle.
    """

    bundle_indices = np.array([DEFAULT_BUNDLES.index(b) for b in bundles])
    device = get_device()
    fodf_data = get_data(fodf, n_coefs)

    pbar = tqdm(bundle_indices, disable=not verbose)

    with torch.amp.autocast(device.type, enabled=half_precision):

        # Convert the fODF data to a torch tensor
        data = torch.tensor(
            fodf_data,
            dtype=torch.float
        ).to(device)

        # Create a one-hot encoding of the bundle prompts.
        prompts = torch.eye(len(DEFAULT_BUNDLES), device=device)

        # Encode the data once, reuse the features.
        z, encoder_features = model.encode(
            data[None, ...])

        # Loop over the bundles.
        for i in pbar:
            pbar.set_description(DEFAULT_BUNDLES[i])

            # Decode the features for the current bundle.
            y_hat = torch.nn.functional.sigmoid(model.decode(
                z, encoder_features, prompts[None, i, ...]
            )[-1]).squeeze()

            # Get the predicted mask and labels as numpy arrays.
            y_hat_np = to_numpy(y_hat)
            bundle_mask = y_hat_np[0]
            bundle_label = y_hat_np[1]

            # Post-process the mask and labels.
            # Binarize the mask (and in a future release remove small blobs and
            # fill holes
            bundle_mask = post_process_mask(
                bundle_mask, DEFAULT_BUNDLES[i], min_blob_size=min_blob_size,
                keep_biggest_blob=keep_biggest_blob)

            # Extract the labels using the mask, then filter and discretize
            # them.
            bundle_label = post_process_labels(
                bundle_label, bundle_mask, nb_labels)

            yield bundle_label, DEFAULT_BUNDLES[i]<|MERGE_RESOLUTION|>--- conflicted
+++ resolved
@@ -3,24 +3,12 @@
 
 from tqdm import tqdm
 
-<<<<<<< HEAD
 from scipy.ndimage import gaussian_filter, label
 
-from scilpy.ml.utils import get_device, to_numpy
+from scilpy.ml.utils import get_device, to_numpy, IMPORT_ERROR_MSG
 from scilpy.ml.bundleparc.utils import DEFAULT_BUNDLES, get_data
 
-# Putting this first to prevent accidental import of torch
 from dipy.utils.optpkg import optional_package
-
-IMPORT_ERROR_MSG = "PyTorch is required to run this script. Please install" + \
-                   " it first. See the official website for more info: " + \
-                   "https://pytorch.org/get-started/locally/" # noqa
-=======
-from dipy.utils.optpkg import optional_package
-from scilpy.ml.utils import get_device, to_numpy, IMPORT_ERROR_MSG
-
-
->>>>>>> ccbc4190
 torch, have_torch, _ = optional_package('torch', trip_msg=IMPORT_ERROR_MSG)
 
 
