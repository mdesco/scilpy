--- conflicted
+++ resolved
@@ -7,14 +7,6 @@
 from dipy.io.stateful_tractogram import StatefulTractogram
 from dipy.io.streamline import load_tractogram
 
-<<<<<<< HEAD
-from scilpy.io.fetcher import fetch_data, get_testing_files_dict, get_home
-from scilpy.tractograms.tractogram_operations import flip_sft, \
-    shuffle_streamlines, perform_tractogram_operation_on_lines, intersection, union, \
-    difference, intersection_robust, difference_robust, union_robust, \
-    concatenate_sft, perform_tractogram_operation_on_sft, upsample_tractogram, \
-    split_sft_randomly, split_sft_randomly_per_cluster
-=======
 from scilpy import SCILPY_HOME
 from scilpy.io.fetcher import fetch_data, get_testing_files_dict
 from scilpy.tractograms.tractogram_operations import (
@@ -27,10 +19,12 @@
     perform_tractogram_operation_on_lines,
     perform_tractogram_operation_on_sft,
     shuffle_streamlines,
+    split_sft_randomly,
+    split_sft_randomly_per_cluster,
+    upsample_tractogram,
     union,
     union_robust)
 
->>>>>>> 1d8d122a
 
 # Prepare SFT
 fetch_data(get_testing_files_dict(), keys='surface_vtk_fib.zip')
