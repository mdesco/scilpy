# -*- coding: utf-8 -*-
from enum import Enum
import logging

import numpy as np

from dipy.data import get_sphere
from dipy.io.stateful_tractogram import Space, Origin
from dipy.reconst.shm import sh_to_sf_matrix

from scilpy.reconst.utils import (get_sphere_neighbours,
                                  get_sh_order_and_fullness)
from scilpy.tracking.utils import sample_distribution, TrackingDirection
from scilpy.image.volume_space_management import FibertubeDataVolume


class PropagationStatus(Enum):
    ERROR = 1


class AbstractPropagator(object):
    """
    Abstract class for propagator object. "Propagation" means continuing the
    streamline a step further. The propagator is thus responsible for sampling
    the next direction at current step through Runge-Kutta integration
    (whereas the tracker using this propagator will be responsible for the
    processing parameters, number of streamlines, stopping criteria, etc.).

    Propagation depends on the type of data (ex, DTI, fODF) and the way to get
    a direction from it (ex, det, prob).
    """
    def __init__(self, datavolume, step_size, rk_order, space, origin):
        """
        Parameters
        ----------
        datavolume: scilpy.image.volume_space_management.DataVolume
            Trackable Dataset object.
        step_size: float
            The step size for tracking. Important: step size should be in the
            same units as the space of the tracking!
        rk_order: int
            Order for the Runge Kutta integration.
        space: dipy Space
            Space of the streamlines during tracking.
            value.
        origin: dipy Origin
            Origin of the streamlines during tracking. All coordinates received
            in the propagator's methods will be expected to respect
            that origin.

        A note on space and origin: All coordinates received in the
        propagator's methods will be expected to respect those values.
        Tracker will verify that the propagator has the same internal values as
        itself.
        """
        self.datavolume = datavolume

        self.origin = origin
        self.space = space

        # Propagation options
        self.step_size = step_size
        if not (rk_order == 1 or rk_order == 2 or rk_order == 4):
            raise ValueError("Invalid runge-kutta order. Is " +
                             str(rk_order) + ". Choices : 1, 2, 4")
        self.rk_order = rk_order

        # By default, normalizing directions. Adding option for child classes.
        self.normalize_directions = True

        # Will be reset at each new streamline.
        self.line_rng_generator = None

    def reset_data(self, new_data=None):
        """
        Reset data before starting a new process. In current implementation,
        we reset the internal data to None before starting a multiprocess, then
        load it back when process has started.

        Parameters
        ----------
        new_data: Any
            Will replace self.datavolume.data.

        """
        self.datavolume.data = new_data

    def prepare_forward(self, seeding_pos, random_generator):
        """
        Prepare information necessary at the first point of the
        streamline for forward propagation: v_in and any other information
        necessary for the self.propagate method.

        Parameters
        ----------
        seeding_pos: tuple(x,y,z)
            The seeding position. Important, position must be in the same space
            and origin as self.space, self.origin!
        random_generator: numpy Generator.

        Returns
        -------
        tracking_info: Any
            Any tracking information necessary for the propagation.
            Return PropagationStatus.ERROR if no good tracking direction can be
            set at current seeding position.
        """
        # To be defined by child classes.
        # Should set self.line_rng_generator = random_generator
        raise NotImplementedError

    def prepare_backward(self, line, forward_dir):
        """
        Called at the beginning of backward tracking, in case we need to
        reset some parameters

        Parameters
        ----------
        line: List
            Result from the forward tracking, reversed.
        forward_dir: ndarray (3,)
            v_in chosen at the forward step.

        Returns
        -------
        v_in: ndarray (3,)
            Last direction of the streamline. If the streamline contains
            only the seeding point (forward tracking failed), simply inverse
            the forward direction.
        """
        if len(line) > 1:
            v = line[-1] - line[-2]
            if self.normalize_directions:
                return v / np.linalg.norm(v)
            else:
                return v
        elif forward_dir is not None:
            return [-dir_i for dir_i in forward_dir]
        else:
            return None

    def finalize_streamline(self, last_pos, v_in):
        """
        Return the last position of the streamline.

        Parameters
        ----------
        last_pos: ndarray (3,)
            Last propagated position. Important, position must be in the same
            space and origin as self.space, self.origin!
        v_in: TrackingDirection
            Last propagated direction.

        Returns
        -------
        final_pos: ndarray (3,)
            Position of the final point of the streamline. Return None, or
            last_pos, if no last step is wished.
        """
        # Make a last step straight in the last direction (no sampling or
        # interpolation of a new direction). Ex of use: if stopped because it
        # exited the (WM) tracking mask, reaching GM a little more.
        final_pos = last_pos + self.step_size * np.array(v_in)
        return final_pos

    def _sample_next_direction_or_go_straight(self, pos, v_in):
        """
        Same as _sample_next_direction but if no valid direction has been
        found, return v_in as v_out.
        """
        is_direction_valid = True
        v_out = self._sample_next_direction(pos, v_in)
        if v_out is None:
            is_direction_valid = False
            v_out = v_in

        return is_direction_valid, v_out

    def propagate(self, line, v_in):
        """
        Given the current position and direction, computes the next position
        and direction using Runge-Kutta integration method. If no valid
        tracking direction is available, v_in is chosen.

        Parameters
        ----------
        line: list[ndarrray (3,)]
            Current position.
        v_in: ndarray (3,) or TrackingDirection
            Previous tracking direction.

        Return
        ------
        new_pos: ndarray (3,)
            The new segment position, expressed in propagator's space and
            origin.
        new_dir: ndarray (3,) or TrackingDirection
            The new segment direction.
        is_direction_valid: bool
            True if new_dir is valid.
        """
        # Finding last coordinate
        pos = line[-1]

        if self.rk_order == 1:
            is_direction_valid, new_dir = \
                self._sample_next_direction_or_go_straight(pos, v_in)

        elif self.rk_order == 2:
            is_direction_valid, dir1 = \
                self._sample_next_direction_or_go_straight(pos, v_in)
            _, new_dir = self._sample_next_direction_or_go_straight(
                pos + 0.5 * self.step_size * np.array(dir1), dir1)

        else:
            # case self.rk_order == 4
            is_direction_valid, dir1 = \
                self._sample_next_direction_or_go_straight(pos, v_in)
            v1 = np.array(dir1)
            _, dir2 = self._sample_next_direction_or_go_straight(
                pos + 0.5 * self.step_size * v1, dir1)
            v2 = np.array(dir2)
            _, dir3 = self._sample_next_direction_or_go_straight(
                pos + 0.5 * self.step_size * v2, dir2)
            v3 = np.array(dir3)
            _, dir4 = self._sample_next_direction_or_go_straight(
                pos + self.step_size * v3, dir3)
            v4 = np.array(dir4)

            new_v = (v1 + 2 * v2 + 2 * v3 + v4) / 6
            new_dir = TrackingDirection(new_v, dir1.index)

        new_pos = pos + self.step_size * np.array(new_dir)

        return new_pos, new_dir, is_direction_valid

    def _sample_next_direction(self, pos, v_in):
        """
        Chooses a next tracking direction from all possible directions offered
        by the tracking field.

        Parameters
        ----------
        pos: ndarray (3,)
            Current tracking position.  Important, position must be in the same
            space and origin as self.space, self.origin!
        v_in: ndarray (3,)
            Previous tracking direction.

        Return
        -------
        direction: ndarray (3,)
            A valid tracking direction. None if no valid direction is found.
            Direction should be normalized.
        """
        raise NotImplementedError


class PropagatorOnSphere(AbstractPropagator):
    def __init__(self, datavolume, step_size, rk_order, dipy_sphere,
                 sub_sphere, space, origin):
        """
        Parameters
        ----------
        datavolume: scilpy.image.volume_space_management.DataVolume
            Trackable DataVolume object.
        step_size: float
            The step size for tracking.
        rk_order: int
            Order for the Runge Kutta integration.
        dipy_sphere: string, optional
            If necessary, name of the DIPY sphere object to use to evaluate
            directions.
        space: dipy Space
            Space of the streamlines during tracking.
        origin: dipy Origin
            Origin of the streamlines during tracking.
        """
        super().__init__(datavolume, step_size, rk_order, space, origin)

<<<<<<< HEAD
        self.sphere = dipy.data.get_sphere(dipy_sphere).subdivide(n=sub_sphere)
=======
        self.sphere = get_sphere(name=dipy_sphere).subdivide(n=sub_sphere)
>>>>>>> 8778f77a
        self.dirs = np.zeros(len(self.sphere.vertices), dtype=np.ndarray)
        for i in range(len(self.sphere.vertices)):
            self.dirs[i] = TrackingDirection(self.sphere.vertices[i], i)

    def prepare_backward(self, line, forward_dir):
        """
        Called at the beginning of backward tracking, in case we need to
        reset some parameters

        Parameters
        ----------
        line: List
            Result from the forward tracking, reversed.
        forward_dir: ndarray (3,)
            v_in chosen at the forward step.

        Returns
        -------
        v_in: ndarray (3,)
            Last direction of the streamline, of if it contains only the
            seeding point (forward tracking failed), simply inverse the
            forward direction.
        """
        if len(line) > 1:
            last_dir = line[-1] - line[-2]
            ind = self.sphere.find_closest(last_dir)
        else:
            backward_dir = -np.asarray(forward_dir)
            ind = self.sphere.find_closest(backward_dir)

        # toDo. Is using a TrackingDirection necessary compared to a direction
        #  x,y, z or rho, phi? self.sphere.vertices[ind] might not be
        #  exactly equal to last_dir or to backward_dir.
        return TrackingDirection(self.sphere.vertices[ind], ind)


class ODFPropagator(PropagatorOnSphere):
    """
    Propagator on ODFs/fODFs. Algo can be det or prob.
    """
    def __init__(self, datavolume, step_size,
                 rk_order, algo, basis, sf_threshold, sf_threshold_init,
                 theta, dipy_sphere='symmetric724',
                 sub_sphere=0,
                 min_separation_angle=np.pi / 16.,
                 space=Space('vox'), origin=Origin('center'),
                 is_legacy=True):
        """

        Parameters
        ----------
        datavolume: scilpy.image.volume_space_management.DataVolume
            Trackable DataVolume object.
        step_size: float
            The step size for tracking.
        rk_order: int
            Order for the Runge Kutta integration.
        algo: string
            Type of algorithm. Choices are 'det' or 'prob'
        basis: string
            SH basis name. One of 'tournier07' or 'descoteaux07'
        sf_threshold: float
            Threshold on spherical function (SF).
        sf_threshold_init: float
            Threshold on spherical function when initializing a new streamline.
        theta: float
            Maximum angle (radians) between two steps.
        dipy_sphere: string, optional
            Name of the DIPY sphere object to use for evaluating SH. Can't be
            None.
        sub_sphere: int
            Number of subdivisions to use for the sphere.
        min_separation_angle: float, optional
            Minimum separation angle (in radians) for peaks extraction. Used
            for deterministic tracking. A candidate direction is a maximum if
            its SF value is greater than all other SF values in its
            neighbourhood, where the neighbourhood includes all the sphere
            directions located at most `min_separation_angle` from the
            candidate direction.
        space: dipy Space
            Space of the streamlines during tracking. Default: VOX, like in
            dipy. Interpolation of the ODF is done in VOX space (see
            DataVolume.vox_to_value) so this choice implies the less data
            modification.
        origin: dipy Origin
            Origin of the streamlines during tracking. Default: center, like in
            dipy. Interpolation of the ODF is done in center origin so this
            choice implies the less data modification.
        is_legacy : bool, optional
            Whether or not the SH basis is in its legacy form.
        """
        super().__init__(datavolume, step_size, rk_order, dipy_sphere,
                         sub_sphere, space, origin)

        if self.space == Space.RASMM:
            raise NotImplementedError(
                "This version of the propagator on ODF is not ready to work "
                "in RASMM space.")

        # Warn user if the rk order does not match the algo
        if rk_order != 1 and algo == 'prob':
            logging.warning('Probabilistic tracking with RK order != 1 is '
                            'not recommended! Use deterministic tracking '
                            'or set rk_order to 1 instead.')

        # Propagation params
        self.theta = theta
        if algo not in ['det', 'prob']:
            raise ValueError("ODFPropagator algo should be 'det' or 'prob'.")
        self.algo = algo
        self.tracking_neighbours = get_sphere_neighbours(self.sphere,
                                                         self.theta)
        # For deterministic tracking:
        self.maxima_neighbours = get_sphere_neighbours(self.sphere,
                                                       min_separation_angle)

        # ODF params
        self.sf_threshold = sf_threshold
        self.sf_threshold_init = sf_threshold_init
        sh_order, full_basis =\
            get_sh_order_and_fullness(self.datavolume.data.shape[-1])
        self.basis = basis
        self.is_legacy = is_legacy
        self.B = sh_to_sf_matrix(self.sphere, sh_order, self.basis,
                                 smooth=0.006, return_inv=False,
                                 full_basis=full_basis, legacy=self.is_legacy)

    def _get_sf(self, pos):
        """
        Get the spherical function at position pos.

        Parameters
        ----------
        pos: ndarray (3,)
            Position in the trackable dataset. Important, position should be
            in the same space and origin as self.space, self.origin!

        Return
        ------
        sf: ndarray (len(self.sphere.vertices),)
            Spherical function evaluated at pos, normalized by
            its maximum amplitude.
        """
        # Interpolation:
        sh = self.datavolume.get_value_at_coordinate(
            *pos, space=self.space, origin=self.origin)
        sf = np.dot(self.B.T, sh).reshape((-1, 1))

        sf_max = np.max(sf)
        if sf_max > 0:
            sf /= sf_max
        return sf

    def prepare_forward(self, seeding_pos, random_generator):
        """
        Prepare information necessary at the first point of the
        streamline for forward propagation: v_in and any other information
        necessary for the self.propagate method.

        About **v_in**, it is used for two things:

        - To sample the next direction based on _sample_next_direction method.
            Ex, with fODF, it defines a cone theta of accepable directions.
        - If no valid next dir are found, continue straight.

        Parameters
        ----------
        seeding_pos: tuple(x,y,z)
            The seeding position. Important, position must be in the same space
            and origin as self.space, self.origin!
        random_generator: numpy Generator

        Returns
        -------
        v_in: TrackingDirection
            The "fake" previous direction at first step. Could be None if your
            propagator can propagate without knowledge of previous direction.
            Return PropagationStatus.Error if no good tracking direction can be
            set at current seeding position.
        """
        # Sampling on the SF values (no matter if general algo is det or prob)
        # with a different threshold than usual (sf_threshold_init).
        # So the initial step's propagation will be in a cone theta around a
        # "more probable" peak.
        sf = self._get_sf(seeding_pos)
        sf[sf < self.sf_threshold_init] = 0
        self.line_rng_generator = random_generator

        if np.sum(sf) > 0:
            ind = sample_distribution(sf, self.line_rng_generator)
            return TrackingDirection(self.dirs[ind], ind)

        # Else: sf at current position is smaller than acceptable threshold in
        # all directions.
        return PropagationStatus.ERROR

    def _sample_next_direction(self, pos, v_in):
        """
        Chooses a next tracking direction from all possible directions offered
        by the tracking field.

        Parameters
        ----------
        pos: ndarray (3,)
            Current tracking position.  Important, position must be in the same
            space and origin as self.space, self.origin!
        v_in: ndarray (3,)
            Previous tracking direction.

        Return
        ------
        direction: ndarray (3,)
            A valid tracking direction. None if no valid direction is found.
        """
        if self.algo == 'prob':
            # Tracking field returns the sf and directions
            sf, directions = self._get_possible_next_dirs_prob(pos, v_in)

            # Sampling one.
            if np.sum(sf) > 0:
                v_out = directions[
                    sample_distribution(sf, self.line_rng_generator)]
            else:
                return None
        elif self.algo == 'det':
            # Tracking field returns the list of possible maxima.
            possible_maxima = self._get_possible_next_dirs_det(pos, v_in)
            # Choosing one.
            cosinus = 0
            v_out = None
            for d in possible_maxima:
                new_cosinus = np.dot(v_in, d)
                if new_cosinus > cosinus:
                    cosinus = new_cosinus
                    v_out = d
        else:
            raise ValueError("Tracking choice must be one of 'det' or 'prob'.")

        # Not normalizing: direction comes from dipy's (unit) sphere so
        # supposing that it's ok.
        return v_out

    def _get_possible_next_dirs_prob(self, pos, v_in):
        """
        Get the spherical functions thresholded at position pos, for a given
        direction.

        Parameters
        ----------
        pos: ndarray (3,)
            Position in trackable dataset. Important, position must be in the
            same space and origin as self.space, self.origin!
        v_in: TrackingDirection
            Incoming direction. Outcoming direction won't be further than an
            angle theta.

        Return
        ------
        value: tuple
            The neighbours SF evaluated at pos in given direction and
            corresponding tracking directions.
        """
        sf = self._get_sf(pos)
        sf[sf < self.sf_threshold] = 0
        inds = np.nonzero(
            self.tracking_neighbours[v_in.index])[0]
        return sf[inds], self.dirs[inds]

    def _get_possible_next_dirs_det(self, pos, previous_direction):
        """
        Get the set of maxima directions from the thresholded
        SF at position pos, for a direction.

        Parameters
        ----------
        pos: ndarray (3,)
            Position in trackable dataset. Important, position must be in the
            same space and origin as self.space, self.origin!
        previous_direction: TrackingDirection
            Incoming direction. Outcoming direction won't be further than an
            angle theta.

        Return
        ------
        maxima: list
            List of directions of maxima around the input direction at pos.
        """
        sf = self._get_sf(pos)
        sf[sf < self.sf_threshold] = 0
        maxima = []
        for i in np.nonzero(self.tracking_neighbours[
                                previous_direction.index])[0]:
            if 0 < sf[i] == np.max(sf[self.maxima_neighbours[i]]):
                maxima.append(self.dirs[i])
        return maxima


class FibertubePropagator(AbstractPropagator):
    """
    Simplified propagator for using fibertube data. It is probabilistic and
    uses the volume of intersection between fibertube segments and the
    blurring sphere as a random distribution for picking a segment. This
    segment is then used as the propagation direction.
    """
    def __init__(self, datavolume: FibertubeDataVolume, step_size, rk_order,
                 theta, space, origin):
        """"
        Parameters
        ----------
        datavolume: FibertubeDataVolume
            Trackable fibertube dataset object.
        step_size: float
            The step size for tracking. Important: step size should be in the
            same units as the space of the tracking!
        rk_order: int
            Order for the Runge Kutta integration.
        theta: float
            Maximum angle (radians) between two steps.
        space: dipy Space
            Space of the streamlines during tracking. value.
        origin: dipy Origin
            Origin of the streamlines during tracking. All coordinates
            received in the propagator's methods will be expected to respect
            that origin.

        A note on space and origin: All coordinates received in the
        propagator's methods will be expected to respect those values. Tracker
        will verify that the propagator has the same internal values as itself.
        """

        if not (rk_order == 1 or rk_order == 2 or rk_order == 4):
            raise ValueError("Invalid runge-kutta order. Is " +
                             str(rk_order) + ". Choices : 1, 2, 4")

        self.datavolume = datavolume
        self.step_size = step_size
        self.rk_order = rk_order
        self.theta = theta
        self.space = space
        self.origin = origin
        self.normalize_directions = True
        # Will be reset at each new streamline.
        self.line_rng_generator = None

    def reset_data(self, new_data=None):
        return super().reset_data(new_data)

    def prepare_forward(self, seeding_pos, random_generator):
        direction = self.datavolume.get_absolute_direction(*seeding_pos)

        # Validate seeding within a fibertube.
        if direction is None:
            return PropagationStatus.ERROR

        self.line_rng_generator = random_generator

        return TrackingDirection(direction)

    def prepare_backward(self, line, forward_dir):
        return super().prepare_backward(line, forward_dir)

    def finalize_streamline(self, last_pos, v_in):
        return super().finalize_streamline(last_pos, v_in)

    def propagate(self, line, v_in):
        return super().propagate(line, v_in)

    def _sample_next_direction(self, pos, v_in):
        directions, volumes = self._get_possible_next_dirs(pos, v_in)

        # Sampling one.
        if np.sum(volumes) > 0:
            v_out = directions[
                sample_distribution(volumes, self.line_rng_generator)]
            return v_out
        return None

    def _get_possible_next_dirs(self, pos, v_in):
        directions, volumes = (
            self.datavolume.get_value_at_coordinate(*pos, self.space,
                                                    self.origin))

        # Angle threshold
        valid_dirs = []
        valid_volumes = []

        for i, dir in enumerate(directions):
            num = np.dot(v_in, dir)
            cosine = num / (np.linalg.norm(v_in) *
                            np.linalg.norm(dir))

            # Flip direction if facing the wrong way
            if cosine < 0:
                cosine = abs(cosine)
                dir = -dir

            cosine = np.clip(cosine, -1, 1)

            if (np.arccos(cosine) > self.theta):
                continue

            valid_dirs.append(dir)
            valid_volumes.append(volumes[i])

        valid_dirs = np.array(valid_dirs)
        valid_volumes = np.array(valid_volumes)

        return valid_dirs, valid_volumes<|MERGE_RESOLUTION|>--- conflicted
+++ resolved
@@ -278,11 +278,7 @@
         """
         super().__init__(datavolume, step_size, rk_order, space, origin)
 
-<<<<<<< HEAD
-        self.sphere = dipy.data.get_sphere(dipy_sphere).subdivide(n=sub_sphere)
-=======
         self.sphere = get_sphere(name=dipy_sphere).subdivide(n=sub_sphere)
->>>>>>> 8778f77a
         self.dirs = np.zeros(len(self.sphere.vertices), dtype=np.ndarray)
         for i in range(len(self.sphere.vertices)):
             self.dirs[i] = TrackingDirection(self.sphere.vertices[i], i)
