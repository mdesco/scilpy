--- conflicted
+++ resolved
@@ -322,11 +322,7 @@
     img_data = nib.load(in_img).get_fdata(dtype=np.float32)
 
     sphere = HemiSphere.from_sphere(
-<<<<<<< HEAD
-        get_sphere(sphere)).subdivide(n=sub_sphere)
-=======
         get_sphere(name=sphere)).subdivide(n=sub_sphere)
->>>>>>> 8778f77a
 
     # Theta depends on user choice and algorithm
     theta = get_theta(theta, algo)
